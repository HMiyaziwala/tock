use core::fmt::*;
use core::str;
use kernel::debug;
use kernel::hil::led;
use kernel::hil::uart::{self, UART};
use sam4l;

struct Writer {
    initialized: bool,
}

static mut WRITER: Writer = Writer { initialized: false };

impl Write for Writer {
    fn write_str(&mut self, s: &str) -> ::core::fmt::Result {
        let uart = unsafe { &mut sam4l::usart::USART0 };
        if !self.initialized {
            self.initialized = true;
            uart.init(uart::UARTParams {
                baud_rate: 115200,
                stop_bits: uart::StopBits::One,
                parity: uart::Parity::None,
                hw_flow_control: false,
            });
            uart.enable_tx();
        }
        // XXX: I'd like to get this working the "right" way, but I'm not sure how
        for c in s.bytes() {
            uart.send_byte(c);
            while !uart.tx_ready() {}
        }
        Ok(())
    }
}

/// Panic handler.
#[cfg(not(test))]
#[no_mangle]
#[lang = "panic_fmt"]
pub unsafe extern "C" fn panic_fmt(args: Arguments, file: &'static str, line: u32) -> ! {
    // turn off the non panic leds, just in case
    let ledg = &sam4l::gpio::PA[14];
    ledg.enable_output();
    ledg.set();
    let ledb = &sam4l::gpio::PA[15];
    ledb.enable_output();
    ledb.set();

<<<<<<< HEAD
    // blink the panic signal
    let led = &sam4l::gpio::PA[13];
    led.enable_output();
    loop {
        for _ in 0..1000000 {
            led.clear();
        }
        for _ in 0..100000 {
            led.set();
        }
        for _ in 0..1000000 {
            led.clear();
        }
        for _ in 0..500000 {
            led.set();
        }
    }
=======
    let led = &mut led::LedLow::new(&mut sam4l::gpio::PA[13]);
    let writer = &mut WRITER;
    debug::panic(led, writer, args, file, line)
}

#[macro_export]
macro_rules! print {
        ($($arg:tt)*) => (
            {
                use core::fmt::write;
                let writer = unsafe { &mut $crate::io::WRITER };
                let _ = write(writer, format_args!($($arg)*));
            }
        );
}

#[macro_export]
macro_rules! println {
        ($fmt:expr) => (print!(concat!($fmt, "\n")));
            ($fmt:expr, $($arg:tt)*) => (print!(concat!($fmt, "\n"), $($arg)*));
>>>>>>> f8bf91ec
}<|MERGE_RESOLUTION|>--- conflicted
+++ resolved
@@ -46,44 +46,7 @@
     ledb.enable_output();
     ledb.set();
 
-<<<<<<< HEAD
-    // blink the panic signal
-    let led = &sam4l::gpio::PA[13];
-    led.enable_output();
-    loop {
-        for _ in 0..1000000 {
-            led.clear();
-        }
-        for _ in 0..100000 {
-            led.set();
-        }
-        for _ in 0..1000000 {
-            led.clear();
-        }
-        for _ in 0..500000 {
-            led.set();
-        }
-    }
-=======
     let led = &mut led::LedLow::new(&mut sam4l::gpio::PA[13]);
     let writer = &mut WRITER;
     debug::panic(led, writer, args, file, line)
-}
-
-#[macro_export]
-macro_rules! print {
-        ($($arg:tt)*) => (
-            {
-                use core::fmt::write;
-                let writer = unsafe { &mut $crate::io::WRITER };
-                let _ = write(writer, format_args!($($arg)*));
-            }
-        );
-}
-
-#[macro_export]
-macro_rules! println {
-        ($fmt:expr) => (print!(concat!($fmt, "\n")));
-            ($fmt:expr, $($arg:tt)*) => (print!(concat!($fmt, "\n"), $($arg)*));
->>>>>>> f8bf91ec
 }