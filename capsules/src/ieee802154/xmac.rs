--- conflicted
+++ resolved
@@ -462,13 +462,8 @@
 
 // Core of the XMAC protocol - when the timer fires, the protocol state
 // indicates the next state/action to take.
-<<<<<<< HEAD
-impl<R: radio::Radio, A: Alarm<'a>> time::AlarmClient for XMac<'a, R, A> {
+impl<'a, R: radio::Radio, A: Alarm<'a>> time::AlarmClient for XMac<'a, R, A> {
     fn alarm(&self) {
-=======
-impl<'a, R: radio::Radio, A: Alarm<'a>> time::AlarmClient for XMac<'a, R, A> {
-    fn fired(&self) {
->>>>>>> 313a5e12
         match self.state.get() {
             XMacState::SLEEP => {
                 // If asleep, start the radio and wait for the PowerClient to
